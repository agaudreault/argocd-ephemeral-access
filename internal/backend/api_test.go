--- conflicted
+++ resolved
@@ -13,35 +13,7 @@
 	"github.com/stretchr/testify/mock"
 )
 
-<<<<<<< HEAD
-func newAccessRequest(key *backend.AccessRequestKey, roleName string) *api.AccessRequest {
-	return &api.AccessRequest{
-		TypeMeta: metav1.TypeMeta{
-			Kind:       "AccessRequest",
-			APIVersion: "v1alpha1",
-		},
-		ObjectMeta: metav1.ObjectMeta{
-			Name:      key.ResourceName(roleName),
-			Namespace: key.Namespace,
-		},
-		Spec: api.AccessRequestSpec{
-			Duration:         metav1.Duration{},
-			RoleTemplateName: roleName,
-			Application: api.TargetApplication{
-				Name:      key.ApplicationName,
-				Namespace: key.ApplicationNamespace,
-			},
-			Subject: api.Subject{
-				Username: key.Username,
-			},
-		},
-	}
-}
-
 func headers(namespace, username, groups, appNs, appName, projName string) []any {
-=======
-func headers(username, groups, appName, projName string) []any {
->>>>>>> a5aca6cf
 	return []any{
 		fmt.Sprintf("Argocd-Namespace: %s", namespace),
 		fmt.Sprintf("Argocd-Username: %s", username),
@@ -72,7 +44,6 @@
 	t.Run("will return access request successfully", func(t *testing.T) {
 		// Given
 		f := setup(t)
-<<<<<<< HEAD
 		key := &backend.AccessRequestKey{
 			Namespace:            "some-namespace",
 			ApplicationName:      "some-app",
@@ -81,18 +52,8 @@
 		}
 		headers := headers(key.Namespace, key.Username, "group1", key.ApplicationNamespace, key.ApplicationName, "some-project")
 		roleName := "some-role"
-		ar := newAccessRequest(key, roleName)
+		ar := utils.NewAccessRequest(key, roleName)
 		f.service.EXPECT().GetAccessRequest(mock.Anything, key, roleName).Return(ar, nil)
-=======
-		arName := "some-ar"
-		nsName := "some-namespace"
-		username := "some-user"
-		appName := "some-app"
-		ar := utils.NewAccessRequest(arName, nsName, appName, "some-role", username)
-		f.service.EXPECT().GetAccessRequest(mock.Anything, arName, nsName).
-			Return(ar, nil)
-		headers := headers(username, "group1", appName, "some-project")
->>>>>>> a5aca6cf
 
 		// When
 		resp := f.api.Get(fmt.Sprintf("/accessrequests/role/%s", roleName), headers...)
