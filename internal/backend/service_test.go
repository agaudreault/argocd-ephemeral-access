--- conflicted
+++ resolved
@@ -29,7 +29,6 @@
 		// Given
 		f := setup(t)
 		svc := backend.NewDefaultService(f.persister, f.logger)
-<<<<<<< HEAD
 		key := &backend.AccessRequestKey{
 			Namespace:            "some-namespace",
 			ApplicationName:      "some-app",
@@ -37,14 +36,8 @@
 			Username:             "some-user",
 		}
 		roleName := "some-role"
-		ar := newAccessRequest(key, roleName)
+		ar := utils.NewAccessRequest(key, roleName)
 		f.persister.EXPECT().GetAccessRequest(mock.Anything, ar.GetName(), ar.GetNamespace()).Return(ar, nil)
-=======
-		arName := "some-accessrequest"
-		namespace := "some-namespace"
-		ar := utils.NewAccessRequest(arName, namespace, "some-app", "some-role", "some-user")
-		f.persister.EXPECT().GetAccessRequest(mock.Anything, arName, namespace).Return(ar, nil)
->>>>>>> a5aca6cf
 
 		// When
 		result, err := svc.GetAccessRequest(context.Background(), key, roleName)
@@ -66,7 +59,7 @@
 			Username:             "username",
 		}
 		roleName := "some-role"
-		ar := newAccessRequest(key, roleName)
+		ar := utils.NewAccessRequest(key, roleName)
 		f.persister.EXPECT().GetAccessRequest(mock.Anything, ar.GetName(), ar.GetNamespace()).
 			Return(nil, fmt.Errorf("some internal error"))
 		f.logger.EXPECT().Error(mock.Anything, mock.Anything)
@@ -90,7 +83,7 @@
 			Username:             "some-user",
 		}
 		roleName := "some-role"
-		ar := newAccessRequest(key, roleName)
+		ar := utils.NewAccessRequest(key, roleName)
 		r := backend.GetAccessRequestResource()
 
 		gr := schema.GroupResource{
